package auth

import (
	"context"
	"fmt"
	"reflect"
	"strings"
	"time"

	sq "github.com/Masterminds/squirrel"
	"github.com/georgysavva/scany/pgxscan"
	"github.com/treeverse/lakefs/pkg/auth/crypt"
	"github.com/treeverse/lakefs/pkg/auth/model"
	"github.com/treeverse/lakefs/pkg/auth/params"
	"github.com/treeverse/lakefs/pkg/auth/wildcard"
	"github.com/treeverse/lakefs/pkg/db"
	"github.com/treeverse/lakefs/pkg/logging"
	"github.com/treeverse/lakefs/pkg/permissions"
)

type AuthorizationRequest struct {
	Username            string
	RequiredPermissions []permissions.Permission
}

type AuthorizationResponse struct {
	Allowed bool
	Error   error
}

type Service interface {
	SecretStore() crypt.SecretStore

	// users
	CreateUser(ctx context.Context, user *model.User) error
	DeleteUser(ctx context.Context, username string) error
	GetUserByID(ctx context.Context, userID int) (*model.User, error)
	GetUser(ctx context.Context, username string) (*model.User, error)
	ListUsers(ctx context.Context, params *model.PaginationParams) ([]*model.User, *model.Paginator, error)

	// groups
	CreateGroup(ctx context.Context, group *model.Group) error
	DeleteGroup(ctx context.Context, groupDisplayName string) error
	GetGroup(ctx context.Context, groupDisplayName string) (*model.Group, error)
	ListGroups(ctx context.Context, params *model.PaginationParams) ([]*model.Group, *model.Paginator, error)

	// group<->user memberships
	AddUserToGroup(ctx context.Context, username, groupDisplayName string) error
	RemoveUserFromGroup(ctx context.Context, username, groupDisplayName string) error
	ListUserGroups(ctx context.Context, username string, params *model.PaginationParams) ([]*model.Group, *model.Paginator, error)
	ListGroupUsers(ctx context.Context, groupDisplayName string, params *model.PaginationParams) ([]*model.User, *model.Paginator, error)

	// policies
	WritePolicy(ctx context.Context, policy *model.Policy) error
	GetPolicy(ctx context.Context, policyDisplayName string) (*model.Policy, error)
	DeletePolicy(ctx context.Context, policyDisplayName string) error
	ListPolicies(ctx context.Context, params *model.PaginationParams) ([]*model.Policy, *model.Paginator, error)

	// credentials
	CreateCredentials(ctx context.Context, username string) (*model.Credential, error)
	AddCredentials(ctx context.Context, username, accessKeyID, secretAccessKey string) (*model.Credential, error)
	DeleteCredentials(ctx context.Context, username, accessKeyID string) error
	GetCredentialsForUser(ctx context.Context, username, accessKeyID string) (*model.Credential, error)
	GetCredentials(ctx context.Context, accessKeyID string) (*model.Credential, error)
	ListUserCredentials(ctx context.Context, username string, params *model.PaginationParams) ([]*model.Credential, *model.Paginator, error)

	// policy<->user attachments
	AttachPolicyToUser(ctx context.Context, policyDisplayName, username string) error
	DetachPolicyFromUser(ctx context.Context, policyDisplayName, username string) error
	ListUserPolicies(ctx context.Context, username string, params *model.PaginationParams) ([]*model.Policy, *model.Paginator, error)
	ListEffectivePolicies(ctx context.Context, username string, params *model.PaginationParams) ([]*model.Policy, *model.Paginator, error)

	// policy<->group attachments
	AttachPolicyToGroup(ctx context.Context, policyDisplayName, groupDisplayName string) error
	DetachPolicyFromGroup(ctx context.Context, policyDisplayName, groupDisplayName string) error
	ListGroupPolicies(ctx context.Context, groupDisplayName string, params *model.PaginationParams) ([]*model.Policy, *model.Paginator, error)

	// authorize user for an action
	Authorize(ctx context.Context, req *AuthorizationRequest) (*AuthorizationResponse, error)
}

var psql = sq.StatementBuilder.PlaceholderFormat(sq.Dollar)

// fieldNameByTag returns the name of the field of t that is tagged tag on key, or an empty string.
func fieldByTag(t reflect.Type, key, tag string) string {
	for i := 0; i < t.NumField(); i++ {
		field := t.Field(i)
		if l, ok := field.Tag.Lookup(key); ok {
			if l == tag {
				return field.Name
			}
		}
	}
	return ""
}

const maxPage = 1000

func ListPaged(ctx context.Context, db db.Querier, retType reflect.Type, params *model.PaginationParams, tokenColumnName string, queryBuilder sq.SelectBuilder) (*reflect.Value, *model.Paginator, error) {
	ptrType := reflect.PtrTo(retType)
	tokenField := fieldByTag(retType, "db", tokenColumnName)
	if tokenField == "" {
		return nil, nil, fmt.Errorf("[I] no field %s: %w", tokenColumnName, ErrNoField)
	}
	slice := reflect.MakeSlice(reflect.SliceOf(ptrType), 0, 0)
	queryBuilder = queryBuilder.OrderBy(tokenColumnName)
	amount := 0
	if params != nil {
		queryBuilder = queryBuilder.Where(sq.Gt{tokenColumnName: params.After})
		if params.Amount >= 0 {
			amount = params.Amount + 1
		}
	}
	if amount > maxPage {
		amount = maxPage
	}
	if amount > 0 {
		queryBuilder = queryBuilder.Limit(uint64(amount))
	}
	query, args, err := queryBuilder.ToSql()
	if err != nil {
		return nil, nil, fmt.Errorf("convert to SQL: %w", err)
	}
	rows, err := db.Query(ctx, query, args...)
	if err != nil {
		return nil, nil, fmt.Errorf("query DB: %w", err)
	}
	rowScanner := pgxscan.NewRowScanner(rows)
	for rows.Next() {
		value := reflect.New(retType)
		if err = rowScanner.Scan(value.Interface()); err != nil {
			return nil, nil, fmt.Errorf("scan value from DB: %w", err)
		}
		slice = reflect.Append(slice, value)
	}
	p := &model.Paginator{}
	if params != nil && params.Amount >= 0 && slice.Len() == params.Amount+1 {
		// we have more pages
		slice = slice.Slice(0, params.Amount)
		p.Amount = params.Amount
<<<<<<< HEAD
		elem := slice.Index(slice.Len() - 1).Elem()
		tokenColumnParts := strings.Split(tokenColumnName, ".")
		for i := 0; i < elem.NumField(); i++ {
			f := elem.Type().Field(i)
			dbTagValue := strings.Split(f.Tag.Get("db"), ",")[0] // use split to ignore tag "options" like omitempty, etc.
			if dbTagValue == tokenColumnParts[len(tokenColumnParts)-1] {
				p.NextPageToken = elem.FieldByName(f.Name).String()
				break
			}
		}
=======
		lastElem := slice.Index(slice.Len() - 1).Elem()
		p.NextPageToken = lastElem.FieldByName(tokenField).String()
>>>>>>> c5b4aa65
		return &slice, p, nil
	}
	p.Amount = slice.Len()
	return &slice, p, nil
}

func getUser(tx db.Tx, username string) (*model.User, error) {
	user := &model.User{}
	err := tx.Get(user, `SELECT * FROM auth_users WHERE display_name = $1`, username)
	if err != nil {
		return nil, err
	}
	return user, nil
}

func getGroup(tx db.Tx, groupDisplayName string) (*model.Group, error) {
	group := &model.Group{}
	err := tx.Get(group, `SELECT * FROM auth_groups WHERE display_name = $1`, groupDisplayName)
	if err != nil {
		return nil, err
	}
	return group, nil
}

func getPolicy(tx db.Tx, policyDisplayName string) (*model.Policy, error) {
	policy := &model.Policy{}
	err := tx.Get(policy, `SELECT * FROM auth_policies WHERE display_name = $1`, policyDisplayName)
	if err != nil {
		return nil, err
	}
	return policy, nil
}

func deleteOrNotFound(tx db.Tx, stmt string, args ...interface{}) error {
	res, err := tx.Exec(stmt, args...)
	if err != nil {
		return err
	}
	numRows := res.RowsAffected()
	if numRows == 0 {
		return ErrNotFound
	}
	return nil
}

func genAccessKeyID() string {
	const accessKeyLength = 14
	key := KeyGenerator(accessKeyLength)
	return fmt.Sprintf("%s%s%s", "AKIAJ", key, "Q")
}

func genSecretAccessKey() string {
	const secretKeyLength = 30
	return Base64StringGenerator(secretKeyLength)
}

type DBAuthService struct {
	db          db.Database
	secretStore crypt.SecretStore
	cache       Cache
}

func NewDBAuthService(db db.Database, secretStore crypt.SecretStore, cacheConf params.ServiceCache) *DBAuthService {
	logging.Default().Info("initialized Auth service")
	var cache Cache
	if cacheConf.Enabled {
		cache = NewLRUCache(cacheConf.Size, cacheConf.TTL, cacheConf.EvictionJitter)
	} else {
		cache = &DummyCache{}
	}
	return &DBAuthService{
		db:          db,
		secretStore: secretStore,
		cache:       cache,
	}
}

func (s *DBAuthService) decryptSecret(value []byte) (string, error) {
	decrypted, err := s.secretStore.Decrypt(value)
	if err != nil {
		return "", err
	}
	return string(decrypted), nil
}

func (s *DBAuthService) encryptSecret(secretAccessKey string) ([]byte, error) {
	encrypted, err := s.secretStore.Encrypt([]byte(secretAccessKey))
	if err != nil {
		return nil, err
	}
	return encrypted, nil
}

func (s *DBAuthService) SecretStore() crypt.SecretStore {
	return s.secretStore
}

func (s *DBAuthService) DB() db.Database {
	return s.db
}

func (s *DBAuthService) CreateUser(ctx context.Context, user *model.User) error {
	_, err := s.db.Transact(ctx, func(tx db.Tx) (interface{}, error) {
		if err := model.ValidateAuthEntityID(user.Username); err != nil {
			return nil, err
		}
		err := tx.Get(user,
			`INSERT INTO auth_users (display_name, created_at) VALUES ($1, $2) RETURNING id`, user.Username, user.CreatedAt)
		return nil, err
	})
	return err
}

func (s *DBAuthService) DeleteUser(ctx context.Context, username string) error {
	_, err := s.db.Transact(ctx, func(tx db.Tx) (interface{}, error) {
		return nil, deleteOrNotFound(tx, `DELETE FROM auth_users WHERE display_name = $1`, username)
	})
	return err
}

func (s *DBAuthService) GetUser(ctx context.Context, username string) (*model.User, error) {
	return s.cache.GetUser(username, func() (*model.User, error) {
		user, err := s.db.Transact(ctx, func(tx db.Tx) (interface{}, error) {
			return getUser(tx, username)
		}, db.ReadOnly())
		if err != nil {
			return nil, err
		}
		return user.(*model.User), nil
	})
}

func (s *DBAuthService) GetUserByID(ctx context.Context, userID int) (*model.User, error) {
	return s.cache.GetUserByID(userID, func() (*model.User, error) {
		user, err := s.db.Transact(ctx, func(tx db.Tx) (interface{}, error) {
			user := &model.User{}
			err := tx.Get(user, `SELECT * FROM auth_users WHERE id = $1`, userID)
			if err != nil {
				return nil, err
			}
			return user, nil
		}, db.ReadOnly())
		if err != nil {
			return nil, err
		}
		return user.(*model.User), nil
	})
}

func (s *DBAuthService) ListUsers(ctx context.Context, params *model.PaginationParams) ([]*model.User, *model.Paginator, error) {
	var user model.User
	slice, paginator, err := ListPaged(ctx, s.db, reflect.TypeOf(user), params, "display_name", psql.Select("*").From("auth_users"))
	if slice == nil {
		return nil, paginator, err
	}
	return slice.Interface().([]*model.User), paginator, err
}

func (s *DBAuthService) ListUserCredentials(ctx context.Context, username string, params *model.PaginationParams) ([]*model.Credential, *model.Paginator, error) {
	var credential model.Credential
	slice, paginator, err := ListPaged(ctx, s.db, reflect.TypeOf(credential), params, "access_key_id", psql.Select("auth_credentials.*").
		From("auth_credentials").
		Join("auth_users ON (auth_credentials.user_id = auth_users.id)").
		Where(sq.Eq{"auth_users.display_name": username}))
	if slice == nil {
		return nil, paginator, err
	}
	return slice.Interface().([]*model.Credential), paginator, err
}

func (s *DBAuthService) AttachPolicyToUser(ctx context.Context, policyDisplayName, username string) error {
	_, err := s.db.Transact(ctx, func(tx db.Tx) (interface{}, error) {
		if _, err := getUser(tx, username); err != nil {
			return nil, fmt.Errorf("%s: %w", username, err)
		}
		if _, err := getPolicy(tx, policyDisplayName); err != nil {
			return nil, fmt.Errorf("%s: %w", policyDisplayName, err)
		}
		_, err := tx.Exec(`
			INSERT INTO auth_user_policies (user_id, policy_id)
			VALUES (
				(SELECT id FROM auth_users WHERE display_name = $1),
				(SELECT id FROM auth_policies WHERE display_name = $2)
			)`, username, policyDisplayName)
		if db.IsUniqueViolation(err) {
			return nil, fmt.Errorf("policy attachment: %w", ErrAlreadyExists)
		}
		return nil, err
	})
	return err
}

func (s *DBAuthService) DetachPolicyFromUser(ctx context.Context, policyDisplayName, username string) error {
	_, err := s.db.Transact(ctx, func(tx db.Tx) (interface{}, error) {
		if _, err := getUser(tx, username); err != nil {
			return nil, fmt.Errorf("%s: %w", username, err)
		}
		if _, err := getPolicy(tx, policyDisplayName); err != nil {
			return nil, fmt.Errorf("%s: %w", policyDisplayName, err)
		}
		return nil, deleteOrNotFound(tx, `
			DELETE FROM auth_user_policies USING auth_users, auth_policies
			WHERE auth_user_policies.user_id = auth_users.id
				AND auth_user_policies.policy_id = auth_policies.id
				AND auth_users.display_name = $1
				AND auth_policies.display_name = $2`,
			username, policyDisplayName)
	})
	return err
}

func (s *DBAuthService) ListUserPolicies(ctx context.Context, username string, params *model.PaginationParams) ([]*model.Policy, *model.Paginator, error) {
	var policy model.Policy
	slice, paginator, err := ListPaged(ctx, s.db, reflect.TypeOf(policy), params, "display_name", psql.Select("auth_policies.*").
		From("auth_policies").
		Join("auth_user_policies ON (auth_policies.id = auth_user_policies.policy_id)").
		Join("auth_users ON (auth_user_policies.user_id = auth_users.id)").
		Where(sq.Eq{"auth_users.display_name": username}))
	if slice == nil {
		return nil, paginator, err
	}
	return slice.Interface().([]*model.Policy), paginator, nil
}

func (s *DBAuthService) getEffectivePolicies(ctx context.Context, username string, params *model.PaginationParams) ([]*model.Policy, *model.Paginator, error) {
	// resolve all policies attached to the user and its groups
	resolvedCte := `
	    WITH resolved_policies_view AS (
                SELECT auth_policies.id, auth_policies.created_at, auth_policies.display_name, auth_policies.statement, auth_users.display_name AS user_display_name
                FROM auth_policies INNER JOIN
                     auth_user_policies ON (auth_policies.id = auth_user_policies.policy_id) INNER JOIN
		     auth_users ON (auth_users.id = auth_user_policies.user_id)
                UNION
		SELECT auth_policies.id, auth_policies.created_at, auth_policies.display_name, auth_policies.statement, auth_users.display_name AS user_display_name
		FROM auth_policies INNER JOIN
		     auth_group_policies ON (auth_policies.id = auth_group_policies.policy_id) INNER JOIN
		     auth_groups ON (auth_groups.id = auth_group_policies.group_id) INNER JOIN
		     auth_user_groups ON (auth_user_groups.group_id = auth_groups.id) INNER JOIN
		     auth_users ON (auth_users.id = auth_user_groups.user_id)
	    )`
	var policy model.Policy
	slice, paginator, err := ListPaged(ctx,
		s.db, reflect.TypeOf(policy), params, "display_name",
		psql.Select("id", "created_at", "display_name", "statement").
			Prefix(resolvedCte).
			From("resolved_policies_view").
			Where(sq.Eq{"user_display_name": username}))

	if slice == nil {
		return nil, paginator, err
	}
	return slice.Interface().([]*model.Policy), paginator, nil
}

func (s *DBAuthService) ListEffectivePolicies(ctx context.Context, username string, params *model.PaginationParams) ([]*model.Policy, *model.Paginator, error) {
	if params.Amount == -1 {
		// read through the cache when requesting the full list
		policies, err := s.cache.GetUserPolicies(username, func() ([]*model.Policy, error) {
			policies, _, err := s.getEffectivePolicies(ctx, username, params)
			return policies, err
		})
		if err != nil {
			return nil, nil, err
		}
		return policies, &model.Paginator{Amount: len(policies)}, nil
	}

	return s.getEffectivePolicies(ctx, username, params)
}

func (s *DBAuthService) ListGroupPolicies(ctx context.Context, groupDisplayName string, params *model.PaginationParams) ([]*model.Policy, *model.Paginator, error) {
	var policy model.Policy
	slice, paginator, err := ListPaged(ctx, s.db, reflect.TypeOf(policy), params, "display_name",
		psql.Select("auth_policies.*").
			From("auth_policies").
			Join("auth_group_policies ON (auth_policies.id = auth_group_policies.policy_id)").
			Join("auth_groups ON (auth_group_policies.group_id = auth_groups.id)").
			Where(sq.Eq{"auth_groups.display_name": groupDisplayName}))
	if err != nil {
		return nil, paginator, err
	}
	return slice.Interface().([]*model.Policy), paginator, nil
}

func (s *DBAuthService) CreateGroup(ctx context.Context, group *model.Group) error {
	_, err := s.db.Transact(ctx, func(tx db.Tx) (interface{}, error) {
		if err := model.ValidateAuthEntityID(group.DisplayName); err != nil {
			return nil, err
		}
		return nil, tx.Get(group, `INSERT INTO auth_groups (display_name, created_at) VALUES ($1, $2) RETURNING id`,
			group.DisplayName, group.CreatedAt)
	})
	return err
}

func (s *DBAuthService) DeleteGroup(ctx context.Context, groupDisplayName string) error {
	_, err := s.db.Transact(ctx, func(tx db.Tx) (interface{}, error) {
		return nil, deleteOrNotFound(tx, `DELETE FROM auth_groups WHERE display_name = $1`, groupDisplayName)
	})
	return err
}

func (s *DBAuthService) GetGroup(ctx context.Context, groupDisplayName string) (*model.Group, error) {
	group, err := s.db.Transact(ctx, func(tx db.Tx) (interface{}, error) {
		return getGroup(tx, groupDisplayName)
	}, db.ReadOnly())
	if err != nil {
		return nil, err
	}
	return group.(*model.Group), nil
}

func (s *DBAuthService) ListGroups(ctx context.Context, params *model.PaginationParams) ([]*model.Group, *model.Paginator, error) {
	var group model.Group
	slice, paginator, err := ListPaged(ctx, s.db, reflect.TypeOf(group), params, "display_name",
		psql.Select("*").From("auth_groups"))
	if err != nil {
		return nil, paginator, err
	}
	return slice.Interface().([]*model.Group), paginator, nil
}

func (s *DBAuthService) AddUserToGroup(ctx context.Context, username, groupDisplayName string) error {
	_, err := s.db.Transact(ctx, func(tx db.Tx) (interface{}, error) {
		if _, err := getUser(tx, username); err != nil {
			return nil, fmt.Errorf("%s: %w", username, err)
		}
		if _, err := getGroup(tx, groupDisplayName); err != nil {
			return nil, fmt.Errorf("%s: %w", groupDisplayName, err)
		}
		_, err := tx.Exec(`
			INSERT INTO auth_user_groups (user_id, group_id)
			VALUES (
				(SELECT id FROM auth_users WHERE display_name = $1),
				(SELECT id FROM auth_groups WHERE display_name = $2)
			)`, username, groupDisplayName)
		if db.IsUniqueViolation(err) {
			return nil, fmt.Errorf("group membership: %w", ErrAlreadyExists)
		}
		return nil, err
	})
	return err
}

func (s *DBAuthService) RemoveUserFromGroup(ctx context.Context, username, groupDisplayName string) error {
	_, err := s.db.Transact(ctx, func(tx db.Tx) (interface{}, error) {
		if _, err := getUser(tx, username); err != nil {
			return nil, fmt.Errorf("%s: %w", username, err)
		}
		if _, err := getGroup(tx, groupDisplayName); err != nil {
			return nil, fmt.Errorf("%s: %w", groupDisplayName, err)
		}
		return nil, deleteOrNotFound(tx, `
			DELETE FROM auth_user_groups USING auth_users, auth_groups
			WHERE auth_user_groups.user_id = auth_users.id
				AND auth_user_groups.group_id = auth_groups.id
				AND auth_users.display_name = $1
				AND auth_groups.display_name = $2`,
			username, groupDisplayName)
	})
	return err
}

func (s *DBAuthService) ListUserGroups(ctx context.Context, username string, params *model.PaginationParams) ([]*model.Group, *model.Paginator, error) {
	type res struct {
		groups    []*model.Group
		paginator *model.Paginator
	}
	result, err := s.db.Transact(ctx, func(tx db.Tx) (interface{}, error) {
		if _, err := getUser(tx, username); err != nil {
			return nil, err
		}
		groups := make([]*model.Group, 0)
		err := tx.Select(&groups, `
			SELECT auth_groups.* FROM auth_groups
				INNER JOIN auth_user_groups ON (auth_groups.id = auth_user_groups.group_id)
				INNER JOIN auth_users ON (auth_user_groups.user_id = auth_users.id)
			WHERE
				auth_users.display_name = $1
				AND auth_groups.display_name > $2
			ORDER BY auth_groups.display_name
			LIMIT $3`,
			username, params.After, params.Amount+1)
		if err != nil {
			return nil, err
		}
		p := &model.Paginator{}
		if len(groups) == params.Amount+1 {
			// we have more pages
			groups = groups[0:params.Amount]
			p.Amount = params.Amount
			p.NextPageToken = groups[len(groups)-1].DisplayName
			return &res{groups, p}, nil
		}
		p.Amount = len(groups)
		return &res{groups, p}, nil
	})

	if err != nil {
		return nil, nil, err
	}
	return result.(*res).groups, result.(*res).paginator, nil
}

func (s *DBAuthService) ListGroupUsers(ctx context.Context, groupDisplayName string, params *model.PaginationParams) ([]*model.User, *model.Paginator, error) {
	type res struct {
		users     []*model.User
		paginator *model.Paginator
	}
	result, err := s.db.Transact(ctx, func(tx db.Tx) (interface{}, error) {
		if _, err := getGroup(tx, groupDisplayName); err != nil {
			return nil, err
		}
		users := make([]*model.User, 0)
		err := tx.Select(&users, `
			SELECT auth_users.* FROM auth_users
				INNER JOIN auth_user_groups ON (auth_users.id = auth_user_groups.user_id)
				INNER JOIN auth_groups ON (auth_user_groups.group_id = auth_groups.id)
			WHERE
				auth_groups.display_name = $1
				AND auth_users.display_name > $2
			ORDER BY auth_users.display_name
			LIMIT $3`,
			groupDisplayName, params.After, params.Amount+1)
		if err != nil {
			return nil, err
		}
		p := &model.Paginator{}
		if len(users) == params.Amount+1 {
			// we have more pages
			users = users[0:params.Amount]
			p.Amount = params.Amount
			p.NextPageToken = users[len(users)-1].Username
			return &res{users, p}, nil
		}
		p.Amount = len(users)
		return &res{users, p}, nil
	})

	if err != nil {
		return nil, nil, err
	}
	return result.(*res).users, result.(*res).paginator, nil
}

func (s *DBAuthService) WritePolicy(ctx context.Context, policy *model.Policy) error {
	_, err := s.db.Transact(ctx, func(tx db.Tx) (interface{}, error) {
		if err := model.ValidateAuthEntityID(policy.DisplayName); err != nil {
			return nil, err
		}
		for _, stmt := range policy.Statement {
			for _, action := range stmt.Action {
				if err := model.ValidateActionName(action); err != nil {
					return nil, err
				}
			}
			if err := model.ValidateArn(stmt.Resource); err != nil {
				return nil, err
			}
			if err := model.ValidateStatementEffect(stmt.Effect); err != nil {
				return nil, err
			}
		}

		return nil, tx.Get(policy, `
			INSERT INTO auth_policies (display_name, created_at, statement)
			VALUES ($1, $2, $3)
			ON CONFLICT (display_name) DO UPDATE SET statement = $3
			RETURNING id`,
			policy.DisplayName, policy.CreatedAt, policy.Statement)
	})
	return err
}

func (s *DBAuthService) GetPolicy(ctx context.Context, policyDisplayName string) (*model.Policy, error) {
	policy, err := s.db.Transact(ctx, func(tx db.Tx) (interface{}, error) {
		return getPolicy(tx, policyDisplayName)
	}, db.ReadOnly())
	if err != nil {
		return nil, err
	}
	return policy.(*model.Policy), nil
}

func (s *DBAuthService) DeletePolicy(ctx context.Context, policyDisplayName string) error {
	_, err := s.db.Transact(ctx, func(tx db.Tx) (interface{}, error) {
		return nil, deleteOrNotFound(tx, `DELETE FROM auth_policies WHERE display_name = $1`, policyDisplayName)
	})
	return err
}

func (s *DBAuthService) ListPolicies(ctx context.Context, params *model.PaginationParams) ([]*model.Policy, *model.Paginator, error) {
	type res struct {
		policies  []*model.Policy
		paginator *model.Paginator
	}
	result, err := s.db.Transact(ctx, func(tx db.Tx) (interface{}, error) {
		policies := make([]*model.Policy, 0)
		err := tx.Select(&policies, `
			SELECT *
			FROM auth_policies
			WHERE display_name > $1
			ORDER BY display_name
			LIMIT $2`,
			params.After, params.Amount+1)
		if err != nil {
			return nil, err
		}
		p := &model.Paginator{}

		if len(policies) == params.Amount+1 {
			// we have more pages
			policies = policies[0:params.Amount]
			p.Amount = params.Amount
			p.NextPageToken = policies[len(policies)-1].DisplayName
			return &res{policies, p}, nil
		}
		p.Amount = len(policies)
		return &res{policies, p}, nil
	})

	if err != nil {
		return nil, nil, err
	}
	return result.(*res).policies, result.(*res).paginator, nil
}

func (s *DBAuthService) CreateCredentials(ctx context.Context, username string) (*model.Credential, error) {
	accessKeyID := genAccessKeyID()
	secretAccessKey := genSecretAccessKey()
	return s.AddCredentials(ctx, username, accessKeyID, secretAccessKey)
}

func (s *DBAuthService) AddCredentials(ctx context.Context, username, accessKeyID, secretAccessKey string) (*model.Credential, error) {
	now := time.Now()
	encryptedKey, err := s.encryptSecret(secretAccessKey)
	if err != nil {
		return nil, err
	}
	credentials, err := s.db.Transact(ctx, func(tx db.Tx) (interface{}, error) {
		user, err := getUser(tx, username)
		if err != nil {
			return nil, err
		}
		c := &model.Credential{
			AccessKeyID:                   accessKeyID,
			SecretAccessKey:               secretAccessKey,
			SecretAccessKeyEncryptedBytes: encryptedKey,
			IssuedDate:                    now,
			UserID:                        user.ID,
		}
		_, err = tx.Exec(`
			INSERT INTO auth_credentials (access_key_id, secret_access_key, issued_date, user_id)
			VALUES ($1, $2, $3, $4)`,
			c.AccessKeyID,
			encryptedKey,
			c.IssuedDate,
			c.UserID,
		)
		return c, err
	})
	if err != nil {
		return nil, err
	}
	return credentials.(*model.Credential), err
}

func (s *DBAuthService) DeleteCredentials(ctx context.Context, username, accessKeyID string) error {
	_, err := s.db.Transact(ctx, func(tx db.Tx) (interface{}, error) {
		return nil, deleteOrNotFound(tx, `
			DELETE FROM auth_credentials USING auth_users
			WHERE auth_credentials.user_id = auth_users.id
				AND auth_users.display_name = $1
				AND auth_credentials.access_key_id = $2`,
			username, accessKeyID)
	})
	return err
}

func (s *DBAuthService) AttachPolicyToGroup(ctx context.Context, policyDisplayName, groupDisplayName string) error {
	_, err := s.db.Transact(ctx, func(tx db.Tx) (interface{}, error) {
		if _, err := getGroup(tx, groupDisplayName); err != nil {
			return nil, fmt.Errorf("%s: %w", groupDisplayName, err)
		}
		if _, err := getPolicy(tx, policyDisplayName); err != nil {
			return nil, fmt.Errorf("%s: %w", policyDisplayName, err)
		}
		_, err := tx.Exec(`
			INSERT INTO auth_group_policies (group_id, policy_id)
			VALUES (
				(SELECT id FROM auth_groups WHERE display_name = $1),
				(SELECT id FROM auth_policies WHERE display_name = $2)
			)`, groupDisplayName, policyDisplayName)
		if db.IsUniqueViolation(err) {
			return nil, fmt.Errorf("policy attachment: %w", ErrAlreadyExists)
		}
		return nil, err
	})
	return err
}

func (s *DBAuthService) DetachPolicyFromGroup(ctx context.Context, policyDisplayName, groupDisplayName string) error {
	_, err := s.db.Transact(ctx, func(tx db.Tx) (interface{}, error) {
		if _, err := getGroup(tx, groupDisplayName); err != nil {
			return nil, fmt.Errorf("%s: %w", groupDisplayName, err)
		}
		if _, err := getPolicy(tx, policyDisplayName); err != nil {
			return nil, fmt.Errorf("%s: %w", policyDisplayName, err)
		}
		return nil, deleteOrNotFound(tx, `
			DELETE FROM auth_group_policies USING auth_groups, auth_policies
			WHERE auth_group_policies.group_id = auth_groups.id
				AND auth_group_policies.policy_id = auth_policies.id
				AND auth_groups.display_name = $1
				AND auth_policies.display_name = $2`,
			groupDisplayName, policyDisplayName)
	})
	return err
}

func (s *DBAuthService) GetCredentialsForUser(ctx context.Context, username, accessKeyID string) (*model.Credential, error) {
	credentials, err := s.db.Transact(ctx, func(tx db.Tx) (interface{}, error) {
		if _, err := getUser(tx, username); err != nil {
			return nil, err
		}
		credentials := &model.Credential{}
		err := tx.Get(credentials, `
			SELECT auth_credentials.*
			FROM auth_credentials
			INNER JOIN auth_users ON (auth_credentials.user_id = auth_users.id)
			WHERE auth_credentials.access_key_id = $1
				AND auth_users.display_name = $2`, accessKeyID, username)
		if err != nil {
			return nil, err
		}
		return credentials, nil
	})
	if err != nil {
		return nil, err
	}
	return credentials.(*model.Credential), nil
}

func (s *DBAuthService) GetCredentials(ctx context.Context, accessKeyID string) (*model.Credential, error) {
	return s.cache.GetCredential(accessKeyID, func() (*model.Credential, error) {
		credentials, err := s.db.Transact(ctx, func(tx db.Tx) (interface{}, error) {
			credentials := &model.Credential{}
			err := tx.Get(credentials, `SELECT * FROM auth_credentials WHERE auth_credentials.access_key_id = $1`,
				accessKeyID)
			if err != nil {
				return nil, err
			}
			key, err := s.decryptSecret(credentials.SecretAccessKeyEncryptedBytes)
			if err != nil {
				return nil, err
			}
			credentials.SecretAccessKey = key
			return credentials, nil
		})
		if err != nil {
			return nil, err
		}
		return credentials.(*model.Credential), nil
	})
}

func interpolateUser(resource string, username string) string {
	return strings.ReplaceAll(resource, "${user}", username)
}

func (s *DBAuthService) Authorize(ctx context.Context, req *AuthorizationRequest) (*AuthorizationResponse, error) {
	policies, _, err := s.ListEffectivePolicies(ctx, req.Username, &model.PaginationParams{
		After:  "", // all
		Amount: -1, // all
	})

	if err != nil {
		return nil, err
	}
	allowed := false
	for _, perm := range req.RequiredPermissions {
		for _, policy := range policies {
			for _, stmt := range policy.Statement {
				resource := interpolateUser(stmt.Resource, req.Username)
				if !ArnMatch(resource, perm.Resource) {
					continue
				}
				for _, action := range stmt.Action {
					if !wildcard.Match(action, perm.Action) {
						continue // not a matching action
					}

					if stmt.Effect == model.StatementEffectDeny {
						// this is a "Deny" and it takes precedence
						return &AuthorizationResponse{
							Allowed: false,
							Error:   ErrInsufficientPermissions,
						}, nil
					}

					allowed = true
				}
			}
		}
	}

	if !allowed {
		return &AuthorizationResponse{
			Allowed: false,
			Error:   ErrInsufficientPermissions,
		}, nil
	}

	// we're allowed!
	return &AuthorizationResponse{Allowed: true}, nil
}<|MERGE_RESOLUTION|>--- conflicted
+++ resolved
@@ -138,21 +138,8 @@
 		// we have more pages
 		slice = slice.Slice(0, params.Amount)
 		p.Amount = params.Amount
-<<<<<<< HEAD
-		elem := slice.Index(slice.Len() - 1).Elem()
-		tokenColumnParts := strings.Split(tokenColumnName, ".")
-		for i := 0; i < elem.NumField(); i++ {
-			f := elem.Type().Field(i)
-			dbTagValue := strings.Split(f.Tag.Get("db"), ",")[0] // use split to ignore tag "options" like omitempty, etc.
-			if dbTagValue == tokenColumnParts[len(tokenColumnParts)-1] {
-				p.NextPageToken = elem.FieldByName(f.Name).String()
-				break
-			}
-		}
-=======
 		lastElem := slice.Index(slice.Len() - 1).Elem()
 		p.NextPageToken = lastElem.FieldByName(tokenField).String()
->>>>>>> c5b4aa65
 		return &slice, p, nil
 	}
 	p.Amount = slice.Len()
