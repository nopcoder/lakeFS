--- conflicted
+++ resolved
@@ -36,33 +36,13 @@
 		if err != nil {
 			DieErr(err)
 		}
-		pagination := api.Pagination{
-			HasMore: true,
-		}
+		pagination := api.Pagination{HasMore: true}
 		showMetaRangeID, _ := cmd.Flags().GetBool("show-meta-range-id")
 		client := getClient()
-<<<<<<< HEAD
-		branchURI := uri.Must(uri.Parse(args[0]))
+		branchURI := MustParseRefURI("branch", args[0])
 		amountForPagination := amount
 		if amountForPagination == -1 {
 			amountForPagination = defaultPaginationAmount
-=======
-		branchURI := MustParseRefURI("branch", args[0])
-		res, err := client.LogCommitsWithResponse(cmd.Context(), branchURI.Repository, branchURI.Ref, &api.LogCommitsParams{
-			After:  api.PaginationAfterPtr(after),
-			Amount: api.PaginationAmountPtr(amount),
-		})
-		DieOnResponseError(res, err)
-
-		commits := res.JSON200.Results
-		data := struct {
-			Commits         []api.Commit
-			Pagination      *Pagination
-			ShowMetaRangeID bool
-		}{
-			Commits:         commits,
-			ShowMetaRangeID: showMetaRangeID,
->>>>>>> e4021e26
 		}
 		for pagination.HasMore {
 			res, err := client.LogCommitsWithResponse(cmd.Context(), branchURI.Repository, branchURI.Ref, &api.LogCommitsParams{
@@ -91,7 +71,6 @@
 			}
 			Write(commitsTemplate, data)
 		}
-
 	},
 }
 
