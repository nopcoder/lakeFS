--- conflicted
+++ resolved
@@ -90,32 +90,31 @@
       commit_id:
         type: string
 
-<<<<<<< HEAD
+  diff:
+    type: object
+    properties:
+      type:
+        type: string
+        enum: [ADDED, REMOVED, CHANGED]
+      direction:
+        type: string
+        enum: [LEFT, RIGHT, CONFLICT]
+      path:
+        type: string
+      path_type:
+        type: string
+        enum: [TREE, OBJECT]
+
   revert:
-=======
-  diff:
->>>>>>> cdfd8e2d
     type: object
     properties:
       type:
         type: string
-<<<<<<< HEAD
         enum: [OBJECT, PATH, COMMIT, RESET]
       commit:
         type: string
       path:
         type: string
-=======
-        enum: [ADDED, REMOVED, CHANGED]
-      direction:
-        type: string
-        enum: [LEFT, RIGHT, CONFLICT]
-      path:
-        type: string
-      path_type:
-        type: string
-        enum: [TREE, OBJECT]
->>>>>>> cdfd8e2d
 
   commit:
     type: object
@@ -470,6 +469,7 @@
           schema:
             $ref: "#/definitions/error"
 
+
   /repositories/{repositoryId}/branches/{branchId}/diff:
     parameters:
       - in: path
