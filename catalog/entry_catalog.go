--- conflicted
+++ resolved
@@ -83,8 +83,8 @@
 }
 
 type Actions interface {
-	Run(ctx context.Context, event actions.Event, deps actions.Deps) error
-	UpdateCommitID(ctx context.Context, repositoryID string, runID string, eventType actions.EventType, commitID string) error
+	Run(ctx context.Context, event actions.Event, deps actions.Deps) (string, error)
+	UpdateCommitID(ctx context.Context, repositoryID string, runID string, commitID string) error
 }
 
 type EntryCatalog struct {
@@ -552,71 +552,80 @@
 	return e.Store.LoadTags(ctx, repositoryID, metaRangeID)
 }
 
-func (e *EntryCatalog) PreCommitHook(ctx context.Context, runID string, repositoryRecord graveler.RepositoryRecord, branch graveler.BranchID, commit graveler.Commit) error {
+func (e *EntryCatalog) PreCommitHook(ctx context.Context, record graveler.PreCommitRecord) (string, error) {
 	evt := actions.Event{
 		Type:          actions.EventTypePreCommit,
-		RunID:         runID,
 		Time:          time.Now(),
-		RepositoryID:  repositoryRecord.RepositoryID.String(),
-		BranchID:      branch.String(),
-		CommitMessage: commit.Message,
-		Committer:     commit.Committer,
-		Metadata:      commit.Metadata,
+		RepositoryID:  record.RepositoryID.String(),
+		BranchID:      record.BranchID.String(),
+		CommitMessage: record.Commit.Message,
+		Committer:     record.Commit.Committer,
+		Metadata:      record.Commit.Metadata,
 	}
 	deps := actions.Deps{
 		Source: &actionsSource{
 			catalog:          e,
 			adapter:          e.BlockAdapter,
-			repositoryID:     repositoryRecord.RepositoryID,
-			storageNamespace: repositoryRecord.StorageNamespace,
-			ref:              branch.Ref(),
+			repositoryID:     record.RepositoryID,
+			storageNamespace: record.StorageNamespace,
+			ref:              record.BranchID.Ref(),
 		},
 		Output: &actionsWriter{
 			adapter:          e.BlockAdapter,
-			storageNamespace: repositoryRecord.StorageNamespace,
+			storageNamespace: record.StorageNamespace,
 		},
 	}
 	return e.Actions.Run(ctx, evt, deps)
 }
 
-func (e *EntryCatalog) PostCommitHook(ctx context.Context, runID string, repositoryRecord graveler.RepositoryRecord, branch graveler.BranchID, commitRecord graveler.CommitRecord) error {
-	return e.Actions.UpdateCommitID(ctx, repositoryRecord.RepositoryID.String(), runID, actions.EventTypePreCommit, commitRecord.CommitID.String())
-}
-
-func (e *EntryCatalog) PreMergeHook(ctx context.Context, runID string, repositoryRecord graveler.RepositoryRecord, destination graveler.BranchID, source graveler.Ref, commit graveler.Commit) error {
+func (e *EntryCatalog) PostCommitHook(ctx context.Context, record graveler.PostCommitRecord) (string, error) {
+	// update pre-commit with commit ID if needed
+	if record.PreRunID != "" {
+		err := e.Actions.UpdateCommitID(ctx, record.RepositoryID.String(), record.PreRunID, record.CommitID.String())
+		if err != nil {
+			return "", err
+		}
+	}
+	return "", nil
+}
+
+func (e *EntryCatalog) PreMergeHook(ctx context.Context, record graveler.PreMergeRecord) (string, error) {
 	evt := actions.Event{
 		Type:          actions.EventTypePreMerge,
-		RunID:         runID,
 		Time:          time.Now(),
-		RepositoryID:  repositoryRecord.RepositoryID.String(),
-		BranchID:      destination.String(),
-		SourceRef:     source.String(),
-		CommitMessage: commit.Message,
-		Committer:     commit.Committer,
-		Metadata:      commit.Metadata,
+		RepositoryID:  record.RepositoryID.String(),
+		BranchID:      record.Destination.String(),
+		SourceRef:     record.Source.String(),
+		CommitMessage: record.Commit.Message,
+		Committer:     record.Commit.Committer,
+		Metadata:      record.Commit.Metadata,
 	}
 	deps := actions.Deps{
 		Source: &actionsSource{
 			catalog:          e,
 			adapter:          e.BlockAdapter,
-			repositoryID:     repositoryRecord.RepositoryID,
-			storageNamespace: repositoryRecord.StorageNamespace,
-			ref:              source,
+			repositoryID:     record.RepositoryID,
+			storageNamespace: record.StorageNamespace,
+			ref:              record.Source,
 		},
 		Output: &actionsWriter{
 			adapter:          e.BlockAdapter,
-			storageNamespace: repositoryRecord.StorageNamespace,
+			storageNamespace: record.StorageNamespace,
 		},
 	}
 	return e.Actions.Run(ctx, evt, deps)
 }
 
-<<<<<<< HEAD
-func (e *EntryCatalog) PostMergeHook(ctx context.Context, runID string, repositoryRecord graveler.RepositoryRecord, destination graveler.BranchID, source graveler.Ref, commitRecord graveler.CommitRecord) error {
-	return e.Actions.UpdateCommitID(ctx, repositoryRecord.RepositoryID.String(), runID, actions.EventTypePreMerge, commitRecord.CommitID.String())
-=======
-func (e *EntryCatalog) PostMergeHook(ctx context.Context, eventID uuid.UUID, repositoryRecord graveler.RepositoryRecord, destination graveler.BranchID, source graveler.Ref, commitRecord graveler.CommitRecord) error {
-	return nil
+func (e *EntryCatalog) PostMergeHook(ctx context.Context, record graveler.PostMergeRecord) (string, error) {
+	// update pre-merge with commit ID if needed
+	if record.PreRunID != "" {
+		err := e.Actions.UpdateCommitID(ctx, record.RepositoryID.String(), record.PreRunID, record.CommitID.String())
+		if err != nil {
+			return "", err
+		}
+	}
+	// TODO(barak): invoke post merge actions
+	return "", nil
 }
 
 func (e *EntryCatalog) GetMetaRange(ctx context.Context, repositoryID graveler.RepositoryID, metaRangeID graveler.MetaRangeID) (graveler.MetaRangeInfo, error) {
@@ -625,5 +634,4 @@
 
 func (e *EntryCatalog) GetRange(ctx context.Context, repositoryID graveler.RepositoryID, rangeID graveler.RangeID) (graveler.RangeInfo, error) {
 	return e.Store.GetRange(ctx, repositoryID, rangeID)
->>>>>>> f2ed0869
 }