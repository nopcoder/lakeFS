--- conflicted
+++ resolved
@@ -32,7 +32,6 @@
 	Properties  map[string]string `yaml:"properties"`
 }
 
-<<<<<<< HEAD
 type ActionCommitData struct {
 	Message   string            `json:"message"`
 	Committer string            `json:"committer"`
@@ -57,10 +56,7 @@
 	WebhookPropertyKeyURL = "url"
 )
 
-var reHookID = regexp.MustCompile(`^[_a-zA-Z][_a-zA-Z0-9]{1,255}$`)
-=======
 var reHookID = regexp.MustCompile(`^[_a-zA-Z][\-_a-zA-Z0-9]{1,255}$`)
->>>>>>> c39b50fb
 
 func (a *Action) Validate() error {
 	if a.Name == "" {
